/*
 * JBoss, Home of Professional Open Source.
 * Copyright 2013 Red Hat, Inc., and individual contributors
 * as indicated by the @author tags.
 *
 * Licensed under the Apache License, Version 2.0 (the "License");
 * you may not use this file except in compliance with the License.
 * You may obtain a copy of the License at
 *
 *     http://www.apache.org/licenses/LICENSE-2.0
 *
 * Unless required by applicable law or agreed to in writing, software
 * distributed under the License is distributed on an "AS IS" BASIS,
 * WITHOUT WARRANTIES OR CONDITIONS OF ANY KIND, either express or implied.
 * See the License for the specific language governing permissions and
 * limitations under the License.
 */

package org.jboss.jandex;

import java.lang.reflect.Modifier;
import java.util.ArrayList;
import java.util.Collections;
import java.util.List;

/**
 * Represents a field.
 *
 * <p>
 * <b>Thread-Safety</b>
 * </p>
 * This class is immutable and can be shared between threads without safe publication.
 *
 * @author Jason T. Greene
 *
 */
<<<<<<< HEAD
public final class FieldInfo implements ContainingAnnotationTarget {
=======
public final class FieldInfo implements AnnotationTarget {
    
>>>>>>> 4acb455f
    private ClassInfo clazz;
    private FieldInternal internal;

    FieldInfo() {
    }

    FieldInfo(ClassInfo clazz, FieldInternal internal) {
        this.clazz = clazz;
        this.internal = internal;
    }

    FieldInfo(ClassInfo clazz, byte[] name, Type type, short flags) {
        this(clazz, new FieldInternal(name, type, flags));
    }

    /**
     * Construct a new mock Field instance.
     *
     * @param clazz the class declaring the field
     * @param name the name of the field
     * @param type the Java field type
     * @param flags the field attributes
     * @return a mock field
     */
    public static FieldInfo create(ClassInfo clazz, String name, Type type, short flags) {
        if (clazz == null)
            throw new IllegalArgumentException("Clazz can't be null");

        if (name == null)
            throw new IllegalArgumentException("Name can't be null");

        return new FieldInfo(clazz, Utils.toUTF8(name), type, flags);
    }

    /**
     * Returns the local name of the field
     *
     * @return the local name of the field
     */
    public final String name() {
        return internal.name();
    }

    /**
     * Returns the class which declared the field
     *
     * @return the declaring class
     */
    public final ClassInfo declaringClass() {
        return clazz;
    }

    /**
     * Returns the <code>Type</code> declared on this field. This may be an array, a primitive, or a generic type definition.
     *
     * @return the type of this field
     */
    public final Type type() {
        return internal.type();
    }

    public final Kind kind() {
        return Kind.FIELD;
    }

    /**
     * Returns the list of annotation instances declared on this field. It may be empty, but never null.
     *
     * @return the list of annotations on this field
     */
    @Override
    public List<AnnotationInstance> annotations() {
        return internal.annotations();
    }

    /**
     * Retrieves an annotation instance declared on this field. If an annotation by that name is not present, null will be returned.
     *
     * @param name the name of the annotation to locate on this field
     * @return the annotation if found, otherwise, null
     */
    @Override
    public final AnnotationInstance annotation(DotName name) {
        return internal.annotation(name);
    }

    /**
     * Retrieves annotation instances declared on this field, by the name of the annotation.
     * 
     * If the specified annotation is repeatable (JLS 9.6), the result also contains all values from the container annotation instance.
     * 
     * @param name the name of the annotation
     * @param index the index used to obtain the annotation class
     * @return the annotation instances declared on this field, or an empty list if none
     * @throws IllegalArgumentException If the index does not contain the annotation definition or if it does not represent an annotation type
     */
    public final List<AnnotationInstance> annotationsWithRepeatable(DotName name, IndexView index) {
        AnnotationInstance ret = annotation(name);
        if (ret != null) {
            // Annotation present - no need to try to find repeatable annotations
            return Collections.singletonList(ret);
        }
        ClassInfo annotationClass = index.getClassByName(name);
        if (annotationClass == null) {
            throw new IllegalArgumentException("Index does not contain the annotation definition: " + name);
        }
        if (!annotationClass.isAnnotation()) {
            throw new IllegalArgumentException("Not an annotation type: " + annotationClass);
        }
        AnnotationInstance repeatable = annotationClass.classAnnotation(Index.REPEATABLE);
        if (repeatable == null) {
            return Collections.emptyList();
        }
        Type containingType = repeatable.value().asClass();
        AnnotationInstance containing = annotation(containingType.name());
        if (containing == null) {
            return Collections.emptyList();
        }
        AnnotationInstance[] values = containing.value().asNestedArray();
        List<AnnotationInstance> instances = new ArrayList<AnnotationInstance>(values.length);
        for (AnnotationInstance nestedInstance : values) {
            instances.add(nestedInstance);
        }
        return instances;
    }

    /**
     * Returns whether or not the annotation instance with the given name occurs on this field
     *
     * @see #annotations()
     * @see #annotation(DotName)
     * @param name the name of the annotation to look for
     * @return true if the annotation is present, false otherwise
     */
    @Override
    public final boolean hasAnnotation(DotName name) {
        return internal.hasAnnotation(name);
    }

    /**
     * Returns whether or not this field is declared as an element of an enum.
     *
     * @return true if the field is declared as an element of an enum, false
     *         otherwise.
     *
     * @see java.lang.reflect.Field#isEnumConstant()
     */
    public boolean isEnumConstant() {
        return (flags() & Modifiers.ENUM) != 0;
    }

    /**
     * Returns the access fields of this field. {@link Modifier} can be used on this value.
     *
     * @return the access flags of this field
     */
    public final short flags() {
        return internal.flags();
    }
    
    /**
     * 
     * @return {@code true} if this field is a synthetic field
     */
    public final boolean isSynthetic() {
        return Modifiers.isSynthetic(internal.flags());
    }

    /**
     * Returns a string representation describing this field. It is similar although not necessarily equivalent to a Java source code expression representing
     * this field.
     *
     * @return a string representation for this field
     */
    public String toString() {
        return internal.toString(clazz);
    }

    @Override
    public final ClassInfo asClass() {
        throw new IllegalArgumentException("Not a class");
    }

    @Override
    public final FieldInfo asField() {
        return this;
    }

    @Override
    public final MethodInfo asMethod() {
        throw new IllegalArgumentException("Not a method");
    }

    @Override
    public final MethodParameterInfo asMethodParameter() {
        throw new IllegalArgumentException("Not a method parameter");
    }

    @Override
    public final TypeTarget asType() {
        throw new IllegalArgumentException("Not a type");
    }

    void setType(Type type) {
        internal.setType(type);
    }

    void setAnnotations(List<AnnotationInstance> annotations) {
        internal.setAnnotations(annotations);
    }

    FieldInternal fieldInternal() {
        return internal;
    }

    void setFieldInternal(FieldInternal internal) {
        this.internal = internal;
    }

    void setClassInfo(ClassInfo clazz) {
        this.clazz = clazz;
    }
}<|MERGE_RESOLUTION|>--- conflicted
+++ resolved
@@ -34,12 +34,8 @@
  * @author Jason T. Greene
  *
  */
-<<<<<<< HEAD
 public final class FieldInfo implements ContainingAnnotationTarget {
-=======
-public final class FieldInfo implements AnnotationTarget {
-    
->>>>>>> 4acb455f
+
     private ClassInfo clazz;
     private FieldInternal internal;
 
